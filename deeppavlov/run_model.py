--- conflicted
+++ resolved
@@ -20,24 +20,15 @@
 # NER
 # models/ner/config.json
 
-<<<<<<< HEAD
-MODEL_CONFIG_PATH = 'models/classifiers/intents/config.json'
-usr_dir = set_usr_dir(MODEL_CONFIG_PATH)
-try:
-=======
 # usr_dir = None
 
 try:
     MODEL_CONFIG_PATH = 'skills/hcn_new/config.json'
     set_usr_dir(MODEL_CONFIG_PATH)
->>>>>>> f4e50dc7
     train_model_from_config(MODEL_CONFIG_PATH)
     interact_model(MODEL_CONFIG_PATH)
 # remove if usr_dir is empty:
 finally:
-<<<<<<< HEAD
-=======
     usr_dir = get_usr_dir()
->>>>>>> f4e50dc7
     if not list(usr_dir.iterdir()):
         usr_dir.rmdir()