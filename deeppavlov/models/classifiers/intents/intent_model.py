--- conflicted
+++ resolved
@@ -62,23 +62,11 @@
         """
         super().__init__(**kwargs) # self.opt initialized in here
 
-<<<<<<< HEAD
-        # Tokenizer and vocabulary of classes
-        self.tokenizer = tokenizer
-        if classes:
-            self.classes = np.sort(np.array(list(classes)))
-        else:
-            self.classes = np.sort(np.array(list(vocabs["classes_vocab"].keys())))
-        self.n_classes = self.classes.shape[0]
-        if self.n_classes == 0:
-            ConfigError("Please, provide vocabulary with considered intents.")
-=======
         self.tokenizer = self.opt.get('tokenizer')
         self.fasttext_model = self.opt.get('embedder')
         self.opt.pop("vocabs")
         self.opt.pop("embedder")
         self.opt.pop("tokenizer")
->>>>>>> 3215fc31
 
         if self.opt.get('classes'):
             self.classes = list(np.sort(np.array(list(self.opt.get('classes')))))
