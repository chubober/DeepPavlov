--- conflicted
+++ resolved
@@ -66,11 +66,8 @@
         self.tracker = tracker
         self.network = network
         self.word_vocab = word_vocab
-<<<<<<< HEAD
-=======
         self.num_epochs = num_epochs
         self.val_patience = val_patience
->>>>>>> a416f362
 
         self.templates = Templates(template_type).load(template_path)
         print("[using {} templates from `{}`]" \
@@ -164,15 +161,6 @@
                         action_mask[a_id] = 0
         return action_mask
 
-<<<<<<< HEAD
-    def train(self, data, num_epochs=40, patience=5):
-        print('\n:: training started\n')
-
-        curr_patience = patience
-        prev_valid_accuracy = 0. 
-# TODO: in case patience is off, save model {patience} steps before
-        for j in range(num_epochs):
-=======
     def train(self, data):
         print('\n:: training started')
 
@@ -180,7 +168,6 @@
         prev_valid_accuracy = 0. 
 # TODO: in case val_patience is off, save model {val_patience} steps before
         for j in range(self.num_epochs):
->>>>>>> a416f362
 
             tr_data = data.iter_all('train')
             eval_data = data.iter_all('valid')
@@ -227,17 +214,6 @@
 
             if prev_valid_accuracy > valid_metrics.action_accuracy:
                 curr_patience -= 1
-<<<<<<< HEAD
-                print(":: Patience decreased by 1, is equal to {}.".format(curr_patience))
-            else:
-                curr_patience = patience
-            if curr_patience < 1:
-                print(":: Patience is over, stopped training.")
-                break
-            prev_valid_accuracy = valid_metrics.action_accuracy
-        else:
-            print(":: Stopping because max number of epochs encountered.")
-=======
                 print(":: patience decreased by 1, is equal to {}".format(curr_patience))
             else:
                 curr_patience = self.val_patience
@@ -247,7 +223,6 @@
             prev_valid_accuracy = valid_metrics.action_accuracy
         else:
             print("\n:: stopping because max number of epochs encountered\n")
->>>>>>> a416f362
         self.save()
 
     def infer(self, context, db_result=None):
