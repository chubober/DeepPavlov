# Copyright 2017 Neural Networks and Deep Learning lab, MIPT
#
# Licensed under the Apache License, Version 2.0 (the "License");
# you may not use this file except in compliance with the License.
# You may obtain a copy of the License at
#
#     http://www.apache.org/licenses/LICENSE-2.0
#
# Unless required by applicable law or agreed to in writing, software
# distributed under the License is distributed on an "AS IS" BASIS,
# WITHOUT WARRANTIES OR CONDITIONS OF ANY KIND, either express or implied.
# See the License for the specific language governing permissions and
# limitations under the License.

from typing import Iterable, Union, Tuple, Optional
from collections import defaultdict
from logging import getLogger

import numpy as np
import tensorflow as tf
from overrides import overrides
from tensorflow.python.ops import variables

from deeppavlov.core.common.errors import ConfigError
from deeppavlov.core.common.registry import cls_from_str
from deeppavlov.core.models.nn_model import NNModel
from deeppavlov.core.models.tf_backend import TfModelMeta
from deeppavlov.core.models.lr_scheduled_model import LRScheduledModel


log = getLogger(__name__)


class TFModel(NNModel, metaclass=TfModelMeta):
    """Parent class for all components using TensorFlow."""

    sess: tf.Session

    def __init__(self, *args, **kwargs) -> None:
        super().__init__(*args, **kwargs)

    def load(self, exclude_scopes: tuple = ('Optimizer',)) -> None:
        """Load model parameters from self.load_path"""
        if not hasattr(self, 'sess'):
            raise RuntimeError('Your TensorFlow model {} must'
                               ' have sess attribute!'.format(self.__class__.__name__))
        path = str(self.load_path.resolve())
        # Check presence of the model files
        if tf.train.checkpoint_exists(path):
            log.info('[loading model from {}]'.format(path))
            # Exclude optimizer variables from saved variables
            var_list = self._get_saveable_variables(exclude_scopes)
            saver = tf.train.Saver(var_list)
            saver.restore(self.sess, path)

    def deserialize(self, weights: Iterable[Tuple[str, np.ndarray]]) -> None:
        assign_ops = []
        feed_dict = {}
        for var_name, value in weights:
            var = self.sess.graph.get_tensor_by_name(var_name)
            value = np.asarray(value)
            assign_placeholder = tf.placeholder(var.dtype, shape=value.shape)
            assign_op = tf.assign(var, assign_placeholder)
            assign_ops.append(assign_op)
            feed_dict[assign_placeholder] = value
        self.sess.run(assign_ops, feed_dict=feed_dict)

    def save(self, exclude_scopes: tuple = ('Optimizer',)) -> None:
        """Save model parameters to self.save_path"""
        if not hasattr(self, 'sess'):
            raise RuntimeError('Your TensorFlow model {} must'
                               ' have sess attribute!'.format(self.__class__.__name__))
        path = str(self.save_path.resolve())
        log.info('[saving model to {}]'.format(path))
        var_list = self._get_saveable_variables(exclude_scopes)
        saver = tf.train.Saver(var_list)
        saver.save(self.sess, path)

    def serialize(self) -> Tuple[Tuple[str, np.ndarray], ...]:
        tf_vars = tf.global_variables()
        values = self.sess.run(tf_vars)
        return tuple(zip([var.name for var in tf_vars], values))

    @staticmethod
    def _get_saveable_variables(exclude_scopes=tuple()):
        # noinspection PyProtectedMember
        all_vars = variables._all_saveable_objects()
        vars_to_train = [var for var in all_vars if all(sc not in var.name for sc in exclude_scopes)]
        return vars_to_train

    @staticmethod
    def _get_trainable_variables(exclude_scopes=tuple()):
        all_vars = tf.global_variables()
        vars_to_train = [var for var in all_vars if all(sc not in var.name for sc in exclude_scopes)]
        return vars_to_train

    def get_train_op(self,
                     loss,
                     learning_rate,
                     optimizer=None,
                     clip_norm=None,
                     learnable_scopes=None,
                     optimizer_scope_name=None,
                     **kwargs):
        """
        Get train operation for given loss

        Args:
            loss: loss, tf tensor or scalar
            learning_rate: scalar or placeholder.
            clip_norm: clip gradients norm by clip_norm.
            learnable_scopes: which scopes are trainable (None for all).
            optimizer: instance of tf.train.Optimizer, default Adam.
            **kwargs: parameters passed to tf.train.Optimizer object
               (scalars or placeholders).

        Returns:
            train_op
        """
        if optimizer_scope_name is None:
            opt_scope = tf.variable_scope('Optimizer')
        else:
            opt_scope = tf.variable_scope(optimizer_scope_name)
        with opt_scope:
            if learnable_scopes is None:
                variables_to_train = tf.get_collection(tf.GraphKeys.TRAINABLE_VARIABLES)
            else:
                variables_to_train = []
                for scope_name in learnable_scopes:
                    variables_to_train.extend(tf.get_collection(tf.GraphKeys.TRAINABLE_VARIABLES, scope=scope_name))

            if optimizer is None:
                optimizer = tf.train.AdamOptimizer

            # For batch norm it is necessary to update running averages
            extra_update_ops = tf.get_collection(tf.GraphKeys.UPDATE_OPS)
            with tf.control_dependencies(extra_update_ops):

                def clip_if_not_none(grad):
                    if grad is not None:
                        return tf.clip_by_norm(grad, clip_norm)

                opt = optimizer(learning_rate, **kwargs)
                grads_and_vars = opt.compute_gradients(loss, var_list=variables_to_train)
                if clip_norm is not None:
                    grads_and_vars = [(clip_if_not_none(grad), var)
                                      for grad, var in grads_and_vars]
                train_op = opt.apply_gradients(grads_and_vars)
        return train_op

    @staticmethod
    def print_number_of_parameters():
        """
        Print number of *trainable* parameters in the network
        """
        log.info('Number of parameters: ')
        variables = tf.trainable_variables()
        blocks = defaultdict(int)
        for var in variables:
            # Get the top level scope name of variable
            block_name = var.name.split('/')[0]
            number_of_parameters = np.prod(var.get_shape().as_list())
            blocks[block_name] += number_of_parameters
        for block_name, cnt in blocks.items():
            log.info("{} - {}.".format(block_name, cnt))
        total_num_parameters = np.sum(list(blocks.values()))
        log.info('Total number of parameters equal {}'.format(total_num_parameters))

    def destroy(self):
        if hasattr(self, 'sess'):
            for k in list(self.sess.graph.get_all_collection_keys()):
                self.sess.graph.clear_collection(k)
        super().destroy()


class LRScheduledTFModel(TFModel, LRScheduledModel):
    """
    TFModel enhanced with optimizer, learning rate and momentum
    management and search.
    """

    def __init__(self,
                 optimizer: str = 'AdamOptimizer',
                 clip_norm: float = None,
                 momentum: float = None,
                 **kwargs) -> None:
        TFModel.__init__(self, **kwargs)

        try:
            self._optimizer = cls_from_str(optimizer)
        except Exception:
            self._optimizer = getattr(tf.train, optimizer.split(':')[-1])
        if not issubclass(self._optimizer, tf.train.Optimizer):
            raise ConfigError("`optimizer` should be tensorflow.train.Optimizer subclass")
        self._clip_norm = clip_norm

        if (momentum is None) and\
                self._optimizer not in (tf.train.AdagradOptimizer,
                                        tf.train.AdagradOptimizer,
                                        tf.train.GradientDescentOptimizer,
                                        tf.train.ProximalGradientDescentOptimizer,
                                        tf.train.ProximalAdagradOptimizer):
            momentum = 0.9
        kwargs['momentum'] = momentum

        LRScheduledModel.__init__(self, **kwargs)

    @overrides
    def _init_learning_rate_variable(self):
        return tf.Variable(self._lr or 0., dtype=tf.float32, name='learning_rate')

    @overrides
    def _init_momentum_variable(self):
        return tf.Variable(self._mom or 0., dtype=tf.float32, name='momentum')

    @overrides
    def _update_graph_variables(self, learning_rate=None, momentum=None):
        if learning_rate is not None:
            self.sess.run(tf.assign(self._lr_var, learning_rate))
            # log.info(f"Learning rate = {learning_rate}")
        if momentum is not None:
            self.sess.run(tf.assign(self._mom_var, momentum))
            # log.info(f"Momentum      = {momentum}")

    def get_train_op(self,
<<<<<<< HEAD
                     loss,
=======
                     *args,
>>>>>>> 4bbefc9c
                     learning_rate: Union[float, tf.placeholder] = None,
                     optimizer: tf.train.Optimizer = None,
                     momentum: Union[float, tf.placeholder] = None,
                     clip_norm: float = None,
                     **kwargs):
        if learning_rate is not None:
<<<<<<< HEAD
            self._external_lr = True
=======
>>>>>>> 4bbefc9c
            kwargs['learning_rate'] = learning_rate
        else:
            kwargs['learning_rate'] = self._lr_var
        kwargs['optimizer'] = optimizer or self.get_optimizer()
        kwargs['clip_norm'] = clip_norm or self._clip_norm

        momentum_param = 'momentum'
        if kwargs['optimizer'] == tf.train.AdamOptimizer:
            momentum_param = 'beta1'
        elif kwargs['optimizer'] == tf.train.AdadeltaOptimizer:
            momentum_param = 'rho'

        if momentum is not None:
<<<<<<< HEAD
            self._external_mom = True
            kwargs[momentum_param] = momentum
        elif self.get_momentum() is not None:
            kwargs[momentum_param] = self._mom_var
        return TFModel.get_train_op(self, loss, **kwargs)
=======
            kwargs[momentum_param] = momentum
        elif self.get_momentum() is not None:
            kwargs[momentum_param] = self._mom_var
        return TFModel.get_train_op(self, *args, **kwargs)
>>>>>>> 4bbefc9c

    def get_optimizer(self):
        return self._optimizer

    def load(self, exclude_scopes: Optional[Iterable] = ('Optimizer',
                                                         'learning_rate',
                                                         'momentum')):
        return super().load(exclude_scopes=exclude_scopes)
<|MERGE_RESOLUTION|>--- conflicted
+++ resolved
@@ -223,21 +223,13 @@
             # log.info(f"Momentum      = {momentum}")
 
     def get_train_op(self,
-<<<<<<< HEAD
                      loss,
-=======
-                     *args,
->>>>>>> 4bbefc9c
                      learning_rate: Union[float, tf.placeholder] = None,
                      optimizer: tf.train.Optimizer = None,
                      momentum: Union[float, tf.placeholder] = None,
                      clip_norm: float = None,
                      **kwargs):
         if learning_rate is not None:
-<<<<<<< HEAD
-            self._external_lr = True
-=======
->>>>>>> 4bbefc9c
             kwargs['learning_rate'] = learning_rate
         else:
             kwargs['learning_rate'] = self._lr_var
@@ -251,18 +243,10 @@
             momentum_param = 'rho'
 
         if momentum is not None:
-<<<<<<< HEAD
-            self._external_mom = True
-            kwargs[momentum_param] = momentum
-        elif self.get_momentum() is not None:
-            kwargs[momentum_param] = self._mom_var
-        return TFModel.get_train_op(self, loss, **kwargs)
-=======
             kwargs[momentum_param] = momentum
         elif self.get_momentum() is not None:
             kwargs[momentum_param] = self._mom_var
         return TFModel.get_train_op(self, *args, **kwargs)
->>>>>>> 4bbefc9c
 
     def get_optimizer(self):
         return self._optimizer
